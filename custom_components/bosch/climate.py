--- conflicted
+++ resolved
@@ -7,11 +7,7 @@
     SUPPORT_PRESET_MODE,
     SUPPORT_TARGET_TEMPERATURE,
 )
-<<<<<<< HEAD
-from homeassistant.const import ATTR_TEMPERATURE, TEMP_CELSIUS, ATTR_FRIENDLY_NAME
-=======
-from homeassistant.const import ATTR_FRIENDLY_NAME, ATTR_TEMPERATURE, TEMP_CELSIUS
->>>>>>> 4cd4ae23
+from homeassistant.const import ATTR_TEMPERATURE, TEMP_CELSIUS
 from homeassistant.helpers.dispatcher import async_dispatcher_send
 
 from .const import (
@@ -55,12 +51,9 @@
         self.hass = hass
 
         self._hc = hc
-<<<<<<< HEAD
         self._name_prefix = (
             "Zone circuit " if "/zones" in hc.attr_id else "Heating circuit "
         )
-=======
->>>>>>> 4cd4ae23
 
         self._name = self._hc.name
         self._temperature_unit = TEMP_CELSIUS
@@ -104,10 +97,6 @@
         except NotImplementedError:
             pass
         return data
-
-    @property
-    def extra_state_attributes(self):
-        return {ATTR_FRIENDLY_NAME: self._name + "haha"}
 
     @property
     def bosch_object(self):
