--- conflicted
+++ resolved
@@ -1,28 +1,15 @@
-<<<<<<< HEAD
 from .bosch import BoschSensor
-=======
 from bosch_thermostat_client.const import UNITS
->>>>>>> 0beed505
 from homeassistant.const import (
     DEVICE_CLASS_ENERGY,
     DEVICE_CLASS_TEMPERATURE,
-<<<<<<< HEAD
     STATE_UNAVAILABLE,
-)
-from ..const import (
-    SIGNAL_ENERGY_UPDATE_BOSCH,
-    VALUE,
-)
-from homeassistant.components.sensor import STATE_CLASS_MEASUREMENT
-from bosch_thermostat_client.const import UNITS
-=======
     ENERGY_KILO_WATT_HOUR,
     TEMP_CELSIUS,
 )
+from homeassistant.components.sensor import STATE_CLASS_MEASUREMENT
 
 from ..const import SIGNAL_ENERGY_UPDATE_BOSCH, VALUE
-from .bosch import BoschSensor
->>>>>>> 0beed505
 
 EnergySensors = [
     {"name": "energy temperature", "attr": "T", "unitOfMeasure": TEMP_CELSIUS},
