--- conflicted
+++ resolved
@@ -4,11 +4,7 @@
 **It will only work with Home Assistant 0.96 and higher.**
 
 It is @alpha version of Bosch thermostat component.
-<<<<<<< HEAD
-Toghether with [@moustic999](https://github.com/moustic999) we developed libary to communicate with Bosch gateway.
-=======
 Toghether with [@moustic999](https://github.com/moustic999) we developed library to communicate with Bosch gateway.
->>>>>>> fdf0e509
 Bosch gateways are used by Buderus as well.
 
 As Home Assistant is still missing some functions (scheduler, calendar, smarter water heater), 
